--- conflicted
+++ resolved
@@ -548,7 +548,6 @@
 
             operation_definition *= "\n"
         end
-<<<<<<< HEAD
 
         # Add in the optional parameters if applicable
         if !isempty(optional_parameters)
@@ -556,42 +555,6 @@
 
             for (optional_key, optional_value) in optional_parameters
                 operation_definition *= "- `$optional_key`: $(optional_value["documentation"])\n"
-=======
-    elseif protocol in ("rest-json", "rest-xml")
-        if !isempty(required_param_keys_clean)
-            request_uri = _clean_uri(request_uri)
-            
-            # Are there parameters which are not required to be in either the URI or Headers?
-            if !isempty(required_parameters)
-                # Do we have Header specific parameters?
-                if isempty(header_parameters)
-                    operation_definition *= """\n
-                    $name($(join(required_param_keys_clean, ", "))) = $service_name(\"$method\", \"$request_uri\", Dict{String, Any}($(join(definition_required_parameters, ", "))))
-                    $name($(join(required_param_keys_clean, ", ")), args::AbstractDict{String, <:Any}) = $service_name(\"$method\", \"$request_uri\", Dict{String, Any}($(join(definition_required_parameters, ", ")), args...))
-                    $name(a...; b...) = $name(a..., b)
-                    """
-                else
-                    operation_definition *= """\n
-                    $name($(join(required_param_keys_clean, ", "))) = $service_name(\"$method\", \"$request_uri\", Dict{String, Any}($(join(definition_required_parameters, ", ")), "headers"=>Dict{String, Any}($(join(header_parameters, ", ")))))
-                    $name($(join(required_param_keys_clean, ", ")), args::AbstractDict{String, <:Any}) = $service_name(\"$method\", \"$request_uri\", Dict{String, Any}(mergewith(merge, Dict{String, Any}($(join(definition_required_parameters, ", ")), "headers"=>Dict{String, Any}($(join(header_parameters, ", ")))), args...)))
-                    $name(a...; b...) = $name(a..., b)
-                    """
-                end
-            else
-                if isempty(header_parameters)
-                    operation_definition *= """\n
-                    $name($(join(required_param_keys_clean, ", "))) = $service_name(\"$method\", \"$request_uri\")
-                    $name($(join(required_param_keys_clean, ", ")), args::AbstractDict{String, <:Any}) = $service_name(\"$method\", \"$request_uri\", args)
-                    $name(a...; b...) = $name(a..., b)
-                    """
-                else
-                    operation_definition *= """\n
-                    $name($(join(required_param_keys_clean, ", "))) = $service_name(\"$method\", \"$request_uri\", Dict{String, Any}("headers"=>Dict{String, Any}($(join(header_parameters, ", ")))))
-                    $name($(join(required_param_keys_clean, ", ")), args::AbstractDict{String, <:Any}) = $service_name(\"$method\", \"$request_uri\", Dict{String, Any}(mergewith(merge, Dict{String, Any}("headers"=>Dict{String, Any}($(join(header_parameters, ", ")))), args...)))
-                    $name(a...; b...) = $name(a..., b)
-                    """
-                end
->>>>>>> d3f9c711
             end
         end
 
