module AWS

using Compat: Compat
using Base64
using Dates
using HTTP
using MbedTLS
using Mocking
using OrderedCollections: LittleDict, OrderedDict
using Retry
using Sockets
using UUIDs: UUIDs
using XMLDict

export @service
export _merge, AWSConfig, AWSExceptions, AWSServices, Request, global_aws_config, set_user_agent
export JSONService, RestJSONService, RestXMLService, QueryService, AbstractAWSConfig

include("utilities.jl")
include("AWSExceptions.jl")
include("AWSCredentials.jl")
include("AWSConfig.jl")
include("AWSMetadataUtilities.jl")
include("AWSMetadata.jl")

using ..AWSExceptions
using ..AWSExceptions: AWSException

user_agent = Ref("AWS.jl/1.0.0")
<<<<<<< HEAD
aws_config = Ref{Any}()
=======
aws_config = Ref{AbstractAWSConfig}()
>>>>>>> 3843eff4

"""
    global_aws_config()

Retrieve the global AWS configuration.
If one is not set, create one with default configuration options.

# Keywords
- `kwargs...`: AWSConfig kwargs to be passed along if the global configuration is not already set

# Returns
- `AWSConfig`: The global AWS configuration
"""
function global_aws_config(; kwargs...)
    if !isassigned(aws_config) || !isempty(kwargs)
        aws_config[] = AWSConfig(; kwargs...)
    end

    return aws_config[]
end


"""
    global_aws_config(config::AbstractAWSConfig)

Set the global AWSConfig.

# Arguments
- `config::AWSConfig`: The AWSConfig to set in the global state

# Returns
- `AWSConfig`: Global AWSConfig
"""
function global_aws_config(config::AbstractAWSConfig)
    return aws_config[] = config
end


"""
    set_user_agent(new_user_agent::String)

Set the global user agent when making HTTP requests.

# Arguments
- `new_user_agent::String`: User agent to set when making HTTP requests

# Return
- `String`: The global user agent
"""
set_user_agent(new_user_agent::String) = return user_agent[] = new_user_agent


"""
    macro service(module_name::Symbol)

Include a high-level service wrapper based off of the module_name parameter.

When calling the macro you cannot match the predefined constant for the lowl level API.
The low level API constants are named in all lowercase, and spaces replaced with underscores.

Examples:
```julia
using AWS.AWSServices: secrets_manager
using AWS: @service

# This matches the constant and will error!
@service secrets_manager
> ERROR: cannot assign a value to variable AWSServices.secrets_manager from module Main

# This does NOT match the filename structure and will error!
@service secretsmanager
> ERROR: could not open file /.julia/dev/AWS.jl/src/services/secretsmanager.jl

# All of the examples below are valid!
@service Secrets_Manager
@service SECRETS_MANAGER
@service sECRETS_MANAGER
```

# Arguments
- `module_name::Symbol`: Name of the service to include high-level API wrappers in your namespace

# Return
- `Expression`: Base.include() call to introduce the high-level service API wrapper functions in your namespace
"""
macro service(module_name::Symbol)
    service_name = joinpath(@__DIR__, "services", lowercase(string(module_name)) * ".jl")

    return Expr(:toplevel,
    :(module($(esc(module_name)))
        Base.include($(esc(module_name)), $(esc(service_name)))
     end))
end

struct RestXMLService
    name::String
    api_version::String
end

struct QueryService
    name::String
    api_version::String
end

struct JSONService
    name::String
    api_version::String

    json_version::String
    target::String
end

struct RestJSONService
    name::String
    api_version::String

    service_specific_headers::LittleDict{String, String}
end

RestJSONService(name::String, api_version::String) = RestJSONService(name, api_version, LittleDict{String, String}())

Base.@kwdef mutable struct Request
    service::String
    api_version::String
    request_method::String

    headers::AbstractDict{String, String}=LittleDict{String, String}()
    content::Union{String, Vector{UInt8}}=""
    resource::String=""
    url::String=""

    return_stream::Bool=false
    response_stream::Union{Base.BufferStream, Nothing}=nothing
    http_options::Array{String}=[]
    return_raw::Bool=false
    response_dict_type::Type{<:AbstractDict}=LittleDict
end

# Needs to be included after the definition of struct otherwise it cannot find them
include("AWSServices.jl")

_http_status(e::HTTP.StatusError) = e.status
_header(e::HTTP.StatusError, k, d="") = HTTP.header(e.response, k, d)

function _sign!(aws::AbstractAWSConfig, request::Request; time::DateTime=now(Dates.UTC))
    if request.service in ("sdb", "importexport")
        _sign_aws2!(aws, request, time)
    else
        _sign_aws4!(aws, request, time)
    end
end

function _sign_aws2!(aws::AbstractAWSConfig, request::Request, time::DateTime)
    # Create AWS Signature Version 2 Authentication query parameters.
    # http://docs.aws.amazon.com/general/latest/gr/signature-version-2.html

    query = Dict{String, String}()
    for elem in split(request.content, '&', keepempty=false)
        (n, v) = split(elem, "=")
        query[n] = HTTP.unescapeuri(v)
    end

    request.headers["Content-Type"] = "application/x-www-form-urlencoded; charset=utf-8"

    creds = check_credentials(credentials(aws))
    query["AWSAccessKeyId"] = creds.access_key_id
    query["Expires"] = Dates.format(time + Dates.Minute(2), dateformat"yyyy-mm-dd\THH:MM:SS\Z")
    query["SignatureVersion"] = "2"
    query["SignatureMethod"] = "HmacSHA256"

    if !isempty(creds.token)
        query["SecurityToken"] = creds.token
    end

    query = [k => query[k] for k in sort!(collect(keys(query)))]
    uri = HTTP.URI(request.url)
    to_sign = "POST\n$(uri.host)\n$(uri.path)\n$(HTTP.escapeuri(query))"
    push!(query, "Signature" => digest(MD_SHA256, to_sign, creds.secret_key) |> base64encode |> strip)

    request.content = HTTP.escapeuri(query)

    return request
end

function _sign_aws4!(aws::AbstractAWSConfig, request::Request, time::DateTime)
    # Create AWS Signature Version 4 Authentication Headers.
    # http://docs.aws.amazon.com/general/latest/gr/signature-version-4.html

    date = Dates.format(time, dateformat"yyyymmdd")
    datetime = Dates.format(time, dateformat"yyyymmdd\THHMMSS\Z")

    # Authentication scope...
    authentication_scope = [date, region(aws), request.service, "aws4_request"]

    creds = check_credentials(credentials(aws))
    signing_key = "AWS4$(creds.secret_key)"

    for scope in authentication_scope
        signing_key = digest(MD_SHA256, scope, signing_key)
    end

    # Authentication scope string...
    authentication_scope = join(authentication_scope, "/")

    # SHA256 hash of content...
    content_hash = bytes2hex(digest(MD_SHA256, request.content))

    # HTTP headers...
    delete!(request.headers, "Authorization")

    merge!(request.headers, Dict(
        "x-amz-content-sha256" => content_hash,
        "x-amz-date" => datetime,
        "Content-MD5" => base64encode(digest(MD_MD5, request.content))
    ))

    if !isempty(creds.token)
        request.headers["x-amz-security-token"] = creds.token
    end

    # Sort and lowercase() Headers to produce canonical form...
    canonical_headers = join(sort!(["$(lowercase(k)):$(strip(v))" for (k,v) in request.headers]), "\n")
    signed_headers = join(sort!([lowercase(k) for k in keys(request.headers)]), ";")

    # Sort Query String...
    uri = HTTP.URI(request.url)
    query = HTTP.URIs.queryparams(uri.query)
    query = [k => query[k] for k in sort!(collect(keys(query)))]

    # Create hash of canonical request...
    canonical_form = string(
        request.request_method, "\n",
        request.service == "s3" ? uri.path : HTTP.escapepath(uri.path), "\n",
        HTTP.escapeuri(query), "\n",
        canonical_headers, "\n\n",
        signed_headers, "\n",
        content_hash
    )

    canonical_hash = bytes2hex(digest(MD_SHA256, canonical_form))

    # Create and sign "String to Sign"...
    string_to_sign = "AWS4-HMAC-SHA256\n$datetime\n$authentication_scope\n$canonical_hash"
    signature = bytes2hex(digest(MD_SHA256, string_to_sign, signing_key))

    # Append Authorization header...
    request.headers["Authorization"] = join([
            "AWS4-HMAC-SHA256 Credential=$(creds.access_key_id)/$authentication_scope",
            "SignedHeaders=$signed_headers",
            "Signature=$signature",
        ],
        ", ",
    )

    return request
end

function _http_request(request::Request)
    @repeat 4 try
        http_stack = HTTP.stack(redirect=false, retry=false, aws_authorization=false)

        if request.return_stream && request.response_stream === nothing
            request.response_stream = Base.BufferStream()
        end

        return HTTP.request(
            http_stack,
            request.request_method,
            HTTP.URI(request.url),
            HTTP.mkheaders(request.headers),
            request.content;
            require_ssl_verification=false,
            response_stream=request.response_stream,
            request.http_options...
        )
    catch e
        # Base.IOError is needed because HTTP.jl can often have errors that aren't
        # caught and wrapped in an HTTP.IOError
        # https://github.com/JuliaWeb/HTTP.jl/issues/382
        @delay_retry if isa(e, Sockets.DNSError) ||
                        isa(e, HTTP.ParseError) ||
                        isa(e, HTTP.IOError) ||
                        isa(e, Base.IOError) ||
                        (isa(e, HTTP.StatusError) && _http_status(e) >= 500)
        end
    end
end

"""
    submit_request(aws::AbstractAWSConfig, request::Request; return_headers::Bool=false)

Submit the request to AWS.

# Arguments
- `aws::AbstractAWSConfig`: AWSConfig containing credentials and other information for fulfilling the request, default value is the global configuration
- `request::Request`: All the information about making a request to AWS

# Keywords
- `return_headers::Bool=false`: True if you want the headers from the response returned back

# Returns
- `Tuple or Dict`: Tuple if returning_headers, otherwise just return a Dict of the response body
"""
function submit_request(aws::AbstractAWSConfig, request::Request; return_headers::Bool=false)
    response = nothing
    TOO_MANY_REQUESTS = 429
    EXPIRED_ERROR_CODES = ["ExpiredToken", "ExpiredTokenException", "RequestExpired"]
    REDIRECT_ERROR_CODES = [301, 302, 303, 304, 305, 307, 308]
    THROTTLING_ERROR_CODES = [
        "Throttling",
        "ThrottlingException",
        "ThrottledException",
        "RequestThrottledException",
        "TooManyRequestsException",
        "ProvisionedThroughputExceededException",
        "LimitExceededException",
        "RequestThrottled",
        "PriorRequestNotComplete"
    ]

    request.headers["User-Agent"] = user_agent[]
    request.headers["Host"] = HTTP.URI(request.url).host
    request.url = replace(request.url, " " => "%20")

    @repeat 3 try
        credentials(aws) === nothing || _sign!(aws, request)
        response = @mock _http_request(request)

        if response.status in REDIRECT_ERROR_CODES && HTTP.header(response, "Location") != ""
            request.url = HTTP.header(response, "Location")
        end
    catch e
        if e isa HTTP.StatusError
            e = AWSException(e)
        end

        @retry if :message in fieldnames(typeof(e)) && occursin("Signature expired", e.message) end

        # Handle ExpiredToken...
        # https://github.com/aws/aws-sdk-go/blob/v1.31.5/aws/request/retryer.go#L98
        @retry if ecode(e) in EXPIRED_ERROR_CODES
            check_credentials(credentials(aws), force_refresh=true)
        end

        # Throttle handling
        # https://github.com/boto/botocore/blob/1.16.17/botocore/data/_retry.json
        # https://docs.aws.amazon.com/general/latest/gr/api-retries.html
        @delay_retry if e isa AWSException &&
            (_http_status(e.cause) == TOO_MANY_REQUESTS || ecode(e) in THROTTLING_ERROR_CODES)
        end

        # Handle BadDigest error and CRC32 check sum failure
        @retry if e isa AWSException && (
            _header(e.cause, "crc32body") == "x-amz-crc32" ||
            ecode(e) in ("BadDigest", "RequestTimeout", "RequestTimeoutException")
        )
        end

        if e isa AWSException && occursin("Missing Authentication Token", e.message) && aws.credentials === nothing
            return throw(NoCredentials("You're attempting to perform a request without credentials set."))
        end
    end

    response_dict_type = request.response_dict_type

    # For HEAD request, return headers...
    if request.request_method == "HEAD"
        return response_dict_type(response.headers)
    end

    # Return response stream if requested...
    if request.return_stream
        return request.response_stream
    end

    # Return raw data if requested...
    if request.return_raw
        return (return_headers ? (response.body, response.headers) : response.body)
    end

    # Parse response data according to mimetype...
    mime = HTTP.header(response, "Content-Type", "")

    if isempty(mime)
        if length(response.body) > 5 && response.body[1:5] == b"<?xml"
            mime = "text/xml"
        end
    end

    body = String(copy(response.body))

    if occursin(r"/xml", mime)
        xml_dict_type = response_dict_type{Union{Symbol, String}, Any}
        body = parse_xml(body)
        root = XMLDict.root(body.x)

        return (return_headers ? (xml_dict(root, xml_dict_type), response_dict_type(response.headers)) : xml_dict(root, xml_dict_type))
    elseif occursin(r"/x-amz-json-1.[01]$", mime) || endswith(mime, "json")
        info = isempty(response.body) ? nothing : JSON.parse(body, dicttype=response_dict_type)
        return (return_headers ? (info, response_dict_type(response.headers)) : info)
    elseif startswith(mime, "text/")
        return (return_headers ? (body, response_dict_type(response.headers)) : body)
    else
        return (return_headers ? (response.body, response.headers) : response.body)
    end
end

function _generate_rest_resource(request_uri::String, args::AbstractDict{String, <:Any})
    # There maybe a time where both $k and $k+ are in the request_uri, in which case this needs to be updated
    # From looking around, I have not seen an example yet, however that doesn't mean it doesn't exist

    for (k,v) in args
        if occursin("{$k}", request_uri)
            request_uri = replace(request_uri, "{$k}" => v)
        elseif occursin("{$k+}", request_uri)
            request_uri = replace(request_uri, "{$k+}" => HTTP.escapepath(v))
        end
    end

    return request_uri
end

function _generate_service_url(aws::AbstractAWSConfig, service::String, resource::String)
    SERVICE_HOST = "amazonaws.com"
<<<<<<< HEAD

=======
    
>>>>>>> 3843eff4
    reg = region(aws)

    regionless_services = ("iam", "route53")

    if service in regionless_services || (service == "sdb" && reg == "us-east-1")
        reg = ""
    end

    return string("https://", service, ".", isempty(reg) ? "" : "$reg.", SERVICE_HOST, resource)
end

function _return_headers(args::AbstractDict{String, <:Any})
    return_headers = get(args, "return_headers", false)

    if return_headers
        delete!(args, "return_headers")
    end

    return return_headers
end

function _flatten_query(service::String, query::AbstractDict{String, <: Any})
    return _flatten_query!(Pair{String, String}[], service, query)
end

function _flatten_query!(result::Vector{Pair{String, String}}, service::String, query::AbstractDict{String, <:Any}, prefix::String="")
    for (k, v) in query
        if v isa AbstractDict
            _flatten_query!(result, service, v, string(prefix, k, "."))
        elseif v isa AbstractArray
            for (i, j) in enumerate(v)
                suffix = service in ("ec2", "sqs") ? "" : ".member"
                prefix_key = string(prefix, k, suffix, ".", i)

                if j isa AbstractDict
                    _flatten_query!(result, service, j, string(prefix_key, "."))
                else
                    push!(result, Pair(prefix_key, string(j)))
                end
            end
        else
            push!(result, Pair(string(prefix, k), string(v)))
        end
    end

    return result
end

"""
    (service::RestXMLService)(
<<<<<<< HEAD
        request_method::String, request_uri::String, args::AbstractDict{String, <:Any}=Dict{String, String}();
=======
        request_method::String, request_uri::String, args::AbstractDict{String, <:Any}=Dict{String, String}(); 
>>>>>>> 3843eff4
        aws::AbstractAWSConfig=aws_config
    )

Perform a RestXML request to AWS.

# Arguments
- `request_method::String`: RESTful request type, e.g.: `GET`, `HEAD`, `PUT`, etc.
- `request_uri::String`: AWS URI for the endpoint
- `args::AbstractDict{String, <:Any}`: Additional arguments to be included in the request

# Keywords
- `aws::AbstractAWSConfig`: AWSConfig containing credentials and other information for fulfilling the request, default value is the global configuration

# Returns
- `Tuple or Dict`: If `return_headers` is passed in through `args` a Tuple containing the Headers and Response will be returned, otherwise just a Dict
"""
function (service::RestXMLService)(
<<<<<<< HEAD
    request_method::String, request_uri::String, args::AbstractDict{String, <:Any}=Dict{String, Any}();
=======
    request_method::String, request_uri::String, args::AbstractDict{String, <:Any}=Dict{String, Any}(); 
>>>>>>> 3843eff4
    aws_config::AbstractAWSConfig=global_aws_config(),
)
    request = Request(
        service=service.name,
        api_version=service.api_version,
        request_method=request_method,
        content=get(args, "body", ""),
        headers=LittleDict{String, String}(get(args, "headers", [])),
        return_stream=get(args, "return_stream", false),
        http_options=get(args, "http_options", []),
        response_stream=get(args, "response_stream", nothing),
        return_raw=get(args, "return_raw", false),
    )

    if haskey(args, "response_dict_type")
        request.response_dict_type = pop!(args, "response_dict_type")
    end

    delete!(args, "headers")
    delete!(args, "body")
    return_headers = _return_headers(args)

    request.resource = _generate_rest_resource(request_uri, args)
    query_str = HTTP.escapeuri(args)

    if !isempty(query_str)
        if occursin('?', request.resource)
            request.resource *= "&$query_str"
        else
            request.resource *= "?$query_str"
        end
    end

    request.url = _generate_service_url(aws_config, request.service, request.resource)

    return submit_request(aws_config, request; return_headers=return_headers)
end


"""
    (service::QueryService)(
<<<<<<< HEAD
        operation::String, args::AbstractDict{String, <:Any}=Dict{String, Any}();
=======
        operation::String, args::AbstractDict{String, <:Any}=Dict{String, Any}(); 
>>>>>>> 3843eff4
        aws::AbstractAWSConfig=aws_config
    )

Perform a Query request to AWS.

# Arguments
- `operation::String`:
- `args::AbstractDict{String, <:Any}`: Additional arguments to be included in the request

# Keywords
- `aws::AbstractAWSConfig`: AWSConfig containing credentials and other information for fulfilling the request, default value is the global configuration

# Returns
- `Tuple or Dict`: If `return_headers` is passed in through `args` a Tuple containing the Headers and Response will be returned, otherwise just a Dict
"""
function (service::QueryService)(
<<<<<<< HEAD
    operation::String, args::AbstractDict{String, <:Any}=Dict{String, Any}();
=======
    operation::String, args::AbstractDict{String, <:Any}=Dict{String, Any}(); 
>>>>>>> 3843eff4
    aws_config::AbstractAWSConfig=global_aws_config(),
)
    POST_RESOURCE = "/"
    return_headers = _return_headers(args)

    request = Request(
        service=service.name,
        api_version=service.api_version,
        resource=POST_RESOURCE,
        request_method="POST",
        headers=LittleDict{String, String}(get(args, "headers", [])),
        url=_generate_service_url(aws_config, service.name, POST_RESOURCE),
        return_stream=get(args, "return_stream", false),
        http_options=get(args, "http_options", []),
        response_stream=get(args, "response_stream", nothing),
        return_raw=get(args, "return_raw", false),
    )

    if haskey(args, "response_dict_type")
        request.response_dict_type = pop!(args, "response_dict_type")
    end

    request.headers["Content-Type"] = "application/x-www-form-urlencoded; charset=utf-8"

    args["Action"] = operation
    args["Version"] = service.api_version
    request.content = HTTP.escapeuri(_flatten_query(service.name, args))

    return submit_request(aws_config, request; return_headers=return_headers)
end

"""
    (service::JSONService)(
        operation::String, args::AbstractDict{String, <:Any}=Dict{String, Any}();
        aws::AbstractAWSConfig=aws_config
    )

Perform a JSON request to AWS.

# Arguments
- `operation::String`: Name of the operation to perform
- `args::AbstractDict{String, <:Any}`: Additional arguments to be included in the request

# Keywords
- `aws::AbstractAWSConfig`: AWSConfig containing credentials and other information for fulfilling the request, default value is the global configuration

# Returns
- `Tuple or Dict`: If `return_headers` is passed in through `args` a Tuple containing the Headers and Response will be returned, otherwise just a Dict
"""
function (service::JSONService)(
    operation::String, args::AbstractDict{String, <:Any}=Dict{String, Any}();
    aws_config::AbstractAWSConfig=global_aws_config(),
)
    POST_RESOURCE = "/"
    return_headers = _return_headers(args)

    request = Request(
        service=service.name,
        api_version=service.api_version,
        resource=POST_RESOURCE,
        request_method="POST",
        headers=LittleDict{String, String}(get(args, "headers", [])),
        content=json(args),
        url=_generate_service_url(aws_config, service.name, POST_RESOURCE),
        return_stream=get(args, "return_stream", false),
        http_options=get(args, "http_options", []),
        response_stream=get(args, "response_stream", nothing),
        return_raw=get(args, "return_raw", false),
    )

    if haskey(args, "response_dict_type")
        request.response_dict_type = pop!(args, "response_dict_type")
    end

    request.headers["Content-Type"] = "application/x-amz-json-$(service.json_version)"
    request.headers["X-Amz-Target"] = "$(service.target).$(operation)"

    return submit_request(aws_config, request; return_headers=return_headers)
end

"""
    (service::RestJSONService)(
        request_method::String, request_uri::String, args::AbstractDict{String, <:Any}=Dict{String, String}();
        aws::AbstractAWSConfig=aws_config
    )

Perform a RestJSON request to AWS.

# Arguments
- `request_method::String`: RESTful request type, e.g.: `GET`, `HEAD`, `PUT`, etc.
- `request_uri::String`: AWS URI for the endpoint
- `args::AbstractDict{String, <:Any}`: Additional arguments to be included in the request

# Keywords
- `aws::AbstractAWSConfig`: AWSConfig containing credentials and other information for fulfilling the request, default value is the global configuration

# Returns
- `Tuple or Dict`: If `return_headers` is passed in through `args` a Tuple containing the Headers and Response will be returned, otherwise just a Dict
"""
function (service::RestJSONService)(
    request_method::String, request_uri::String, args::AbstractDict{String, <:Any}=Dict{String, String}();
    aws_config::AbstractAWSConfig=global_aws_config(),
)
    return_headers = _return_headers(args)

    request = Request(
        service=service.name,
        api_version=service.api_version,
        request_method=request_method,
        headers=LittleDict{String, String}(get(args, "headers", [])),
        resource=_generate_rest_resource(request_uri, args),
        return_stream=get(args, "return_stream", false),
        http_options=get(args, "http_options", []),
        response_stream=get(args, "response_stream", nothing),
        return_raw=get(args, "return_raw", false),
    )

    if haskey(args, "response_dict_type")
        request.response_dict_type = pop!(args, "response_dict_type")
    end

    request.url = _generate_service_url(aws_config, request.service, request.resource)

    if !isempty(service.service_specific_headers)
        merge!(request.headers, service.service_specific_headers)
    end

    request.headers["Content-Type"] = "application/json"
    delete!(args, "headers")
    request.content = json(args)

    return submit_request(aws_config, request; return_headers=return_headers)
end

end  # module AWS<|MERGE_RESOLUTION|>--- conflicted
+++ resolved
@@ -27,11 +27,7 @@
 using ..AWSExceptions: AWSException
 
 user_agent = Ref("AWS.jl/1.0.0")
-<<<<<<< HEAD
-aws_config = Ref{Any}()
-=======
 aws_config = Ref{AbstractAWSConfig}()
->>>>>>> 3843eff4
 
 """
     global_aws_config()
@@ -456,11 +452,6 @@
 
 function _generate_service_url(aws::AbstractAWSConfig, service::String, resource::String)
     SERVICE_HOST = "amazonaws.com"
-<<<<<<< HEAD
-
-=======
-    
->>>>>>> 3843eff4
     reg = region(aws)
 
     regionless_services = ("iam", "route53")
@@ -511,11 +502,7 @@
 
 """
     (service::RestXMLService)(
-<<<<<<< HEAD
         request_method::String, request_uri::String, args::AbstractDict{String, <:Any}=Dict{String, String}();
-=======
-        request_method::String, request_uri::String, args::AbstractDict{String, <:Any}=Dict{String, String}(); 
->>>>>>> 3843eff4
         aws::AbstractAWSConfig=aws_config
     )
 
@@ -533,11 +520,7 @@
 - `Tuple or Dict`: If `return_headers` is passed in through `args` a Tuple containing the Headers and Response will be returned, otherwise just a Dict
 """
 function (service::RestXMLService)(
-<<<<<<< HEAD
     request_method::String, request_uri::String, args::AbstractDict{String, <:Any}=Dict{String, Any}();
-=======
-    request_method::String, request_uri::String, args::AbstractDict{String, <:Any}=Dict{String, Any}(); 
->>>>>>> 3843eff4
     aws_config::AbstractAWSConfig=global_aws_config(),
 )
     request = Request(
@@ -579,11 +562,7 @@
 
 """
     (service::QueryService)(
-<<<<<<< HEAD
         operation::String, args::AbstractDict{String, <:Any}=Dict{String, Any}();
-=======
-        operation::String, args::AbstractDict{String, <:Any}=Dict{String, Any}(); 
->>>>>>> 3843eff4
         aws::AbstractAWSConfig=aws_config
     )
 
@@ -600,11 +579,7 @@
 - `Tuple or Dict`: If `return_headers` is passed in through `args` a Tuple containing the Headers and Response will be returned, otherwise just a Dict
 """
 function (service::QueryService)(
-<<<<<<< HEAD
     operation::String, args::AbstractDict{String, <:Any}=Dict{String, Any}();
-=======
-    operation::String, args::AbstractDict{String, <:Any}=Dict{String, Any}(); 
->>>>>>> 3843eff4
     aws_config::AbstractAWSConfig=global_aws_config(),
 )
     POST_RESOURCE = "/"
